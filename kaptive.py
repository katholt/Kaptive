#!/usr/bin/env python3
"""
Copyright 2018 Ryan Wick (rrwick@gmail.com)
https://github.com/katholt/Kaptive

Kaptive is a tool which reports information about the K and O types for Klebsiella genome
assemblies. It will help a user to decide whether their Klebsiella sample has a known or novel
locus type, and if novel, how similar it is to a known type.

This script needs the following input files to run:
* A Genbank file with known locus types
* One or more assemblies in FASTA format

Example command:
kaptive.py -a path/to/assemblies/*.fasta -k k_loci_refs.gbk -o output_directory

For each input assembly file, Kaptive will identify the closest known locus type and report
information about the corresponding locus genes.

It generates the following output files:
* A FASTA file for each input assembly with the nucleotide sequences matching the closest locus type
* A table summarising the results for all input assemblies

Character codes indicate problems with the locus match:
* `?` indicates that the match was not in a single piece, possible due to a poor match or
      discontiguous assembly
* `-` indicates that genes expected in the locus were not found
* `+` indicates that extra genes were found in the locus
* `*` indicates that one or more expected genes was found but with low identity

This file is part of Kaptive. Kaptive is free software: you can redistribute it and/or modify
it under the terms of the GNU General Public License as published by the Free Software Foundation,
either version 3 of the License, or (at your option) any later version. Kaptive is distributed in
the hope that it will be useful, but WITHOUT ANY WARRANTY; without even the implied warranty of
MERCHANTABILITY or FITNESS FOR A PARTICULAR PURPOSE.  See the GNU General Public License for more
details. You should have received a copy of the GNU General Public License along with Kaptive. If
not, see <http://www.gnu.org/licenses/>.
"""

from __future__ import print_function
from __future__ import division
import argparse
import sys
import os
import multiprocessing
import subprocess
import json
import fcntl
import gzip
import copy
import random
from collections import OrderedDict
from Bio import SeqIO

__version__ = '0.5.1'


def main():
    """Script execution starts here."""
    args = get_argument_parser().parse_args()

    check_for_blast()
    check_files_exist(args.assembly + [args.k_refs] + [args.allelic_typing])
    check_assembly_format(args.assembly)
    fix_paths(args)

    output_table = not args.no_table
    output_json = not args.no_json

    temp_dir = make_temp_dir(args)
    k_ref_seqs, gene_seqs, k_ref_genes = parse_genbank(args.k_refs, temp_dir, args.locus_label)
    all_gene_dict = {}
    for gene_list in k_ref_genes.values():
        for gene in gene_list:
            all_gene_dict[gene.full_name] = gene

    k_refs = load_k_locus_references(k_ref_seqs, k_ref_genes)
    type_gene_names = get_type_gene_names(args.allelic_typing)

    if output_table:
        create_table_file(args.out, type_gene_names)
    json_list = []

    for fasta_file in args.assembly:
        assembly = Assembly(fasta_file)
        best_k = get_best_k_type_match(assembly, k_ref_seqs, k_refs, args.threads)
        if best_k is None:
            type_gene_results = {}
            best_k = KLocus('None', '', [])
        else:
            find_assembly_pieces(assembly, best_k, args)
            assembly_pieces_fasta = save_assembly_pieces_to_file(best_k, assembly, args.out)
            type_gene_results = type_gene_search(assembly_pieces_fasta, type_gene_names, args)
            if args.no_seq_out and assembly_pieces_fasta is not None:
                os.remove(assembly_pieces_fasta)
            protein_blast(assembly, best_k, gene_seqs, args)
            check_name_for_o1_o2(best_k)

        output(args.out, assembly, best_k, args, type_gene_names, type_gene_results,
               json_list, output_table, output_json, all_gene_dict)

    if output_json:
        write_json_file(args.out, json_list)

    clean_up(k_ref_seqs, gene_seqs, temp_dir)
    sys.exit(0)


def get_argument_parser():
    """Specifies the command line arguments required by the script."""
    parser = argparse.ArgumentParser(description='Kaptive',
                                     formatter_class=argparse.ArgumentDefaultsHelpFormatter)
    add_arguments_to_parser(parser)
    return parser


def add_arguments_to_parser(parser):
    parser.add_argument('--version', action='version', version='Kaptive v' + __version__,
                        help="Show Kaptive's version number and exit")
    parser.add_argument('-a', '--assembly', nargs='+', type=str, required=True,
                        help='FASTA file(s) for assemblies')
    parser.add_argument('-k', '--k_refs', type=str, required=True,
                        help='GenBank file with reference loci')
    parser.add_argument('-g', '--allelic_typing', type=str, required=False,
                        help='SRST2-formatted FASTA file of allelic typing genes to include in '
                             'results')
    parser.add_argument('-o', '--out', type=str, required=False, default='./kaptive_results',
                        help='Output directory/prefix')
    parser.add_argument('-v', '--verbose', action='store_true',
                        help='Display detailed information about each assembly in stdout')
    parser.add_argument('-t', '--threads', type=int, required=False,
                        default=min(multiprocessing.cpu_count(), 4),
                        help='The number of threads to use for the BLAST searches')
    parser.add_argument('--no_seq_out', action='store_true',
                        help='Suppress output files of sequences matching locus')
    parser.add_argument('--no_table', action='store_true',
                        help='Suppress output of tab-delimited table')
    parser.add_argument('--no_json', action='store_true',
                        help='Suppress output of JSON file')
    parser.add_argument('--start_end_margin', type=int, required=False, default=10,
                        help='Missing bases at the ends of locus allowed in a perfect match.')
    parser.add_argument('--min_gene_cov', type=float, required=False, default=90.0,
                        help='minimum required %% coverage for genes')
    parser.add_argument('--min_gene_id', type=float, required=False, default=80.0,
                        help='minimum required %% identity for genes')
    parser.add_argument('--low_gene_id', type=float, required=False, default=95.0,
                        help='genes with a %% identity below this value will be flagged as low '
                             'identity')
    parser.add_argument('--min_assembly_piece', type=int, required=False, default=100,
                        help='minimum locus matching assembly piece to return')
    parser.add_argument('--gap_fill_size', type=int, required=False, default=100,
                        help='when separate parts of the assembly are found within this distance, '
                             'they will be merged')
    parser.add_argument('--locus_label', type=str, required=False,
                        default='automatically determined',
                        help='In the Genbank file, the source feature must have a note '
                             'identifying the locus name, starting with this label followed by '
                             'a colon (e.g. /note="K locus: K1")')


def check_for_blast():
    """Checks to make sure the required BLAST+ tools are available."""
    if not find_program('makeblastdb'):
        quit_with_error('could not find makeblastdb tool (part of BLAST+)')
    if not find_program('blastn'):
        quit_with_error('could not find blastn tool (part of BLAST+)')
    if not find_program('tblastn'):
        quit_with_error('could not find tblastn tool (part of BLAST+)')


def find_program(name):
    """Checks to see if a program exists."""
    process = subprocess.Popen(['which', name], stdout=subprocess.PIPE, stderr=subprocess.PIPE)
    out, err = process.communicate()
    return bool(out) and not bool(err)


def fix_paths(args):
    """
    Changes the paths given by the user to absolute paths, which are easier to work with later.
    Also creates the output directory, if necessary.
    """
    args.assembly = [os.path.abspath(x) for x in args.assembly]
    args.k_refs = os.path.abspath(args.k_refs)
    if args.out[-1] == '/':
        args.out += 'kaptive_results'
    args.out = os.path.abspath(args.out)
    out_dir = os.path.dirname(args.out)
    if not os.path.exists(out_dir):
        os.makedirs(out_dir)


def make_temp_dir(args):
    """Makes the temporary directory, if necessary. Returns the temp directory path."""
    temp_dir_name = 'kaptive_temp_' + str(os.getpid()) + '_' + str(random.randint(0, 999999))
    temp_dir = os.path.join(os.path.dirname(args.out), temp_dir_name)
    if not os.path.exists(temp_dir):
        os.makedirs(temp_dir)
    return temp_dir


def clean_up(k_ref_seqs, gene_seqs, temp_dir):
    """
    Deletes the temporary FASTA files. If the temp directory is then empty, it is deleted too.
    """
    try:
        os.remove(k_ref_seqs)
    except OSError:
        pass
    try:
        os.remove(gene_seqs)
    except OSError:
        pass
    try:
        if not os.listdir(temp_dir):
            os.rmdir(temp_dir)
    except FileNotFoundError:
        pass


def parse_genbank(genbank, temp_dir, locus_label):
    """
    This function reads the input Genbank file and produces two temporary FASTA files: one with the
    loci nucleotide sequences and one with the gene sequences.
    It returns the file paths for these two FASTA files along with a dictionary that links genes to
    loci.
    """
    k_ref_genes = {}
    k_ref_seqs_filename = os.path.join(temp_dir, 'temp_k_ref_seqs.fasta')
    gene_seqs_filename = os.path.join(temp_dir, 'temp_gene_seqs.fasta')
    k_ref_seqs = open(k_ref_seqs_filename, 'wt')
    gene_seqs = open(gene_seqs_filename, 'wt')
    if locus_label == 'automatically determined':
        locus_label = find_locus_label(genbank)
    else:
        check_locus_label(genbank, locus_label)
    for record in SeqIO.parse(genbank, 'genbank'):
        k_locus_name = ''
        for feature in record.features:
            if feature.type == 'source' and 'note' in feature.qualifiers:
                for note in feature.qualifiers['note']:
                    if note.startswith(locus_label):
                        k_locus_name = get_locus_name_from_note(note, locus_label)
                    elif note.startswith('Extra genes'):
                        k_locus_name = note.replace(':', '').replace(' ', '_')
        if k_locus_name in k_ref_genes:
            quit_with_error('Duplicate reference locus name: ' + k_locus_name)
        k_ref_genes[k_locus_name] = []

        # Extra genes are only used for the gene search, not the nucleotide search.
        if not k_locus_name.startswith('Extra_genes'):
            k_ref_seqs.write('>' + k_locus_name + '\n')
            k_ref_seqs.write(add_line_breaks_to_sequence(str(record.seq), 60))

        gene_num = 1
        for feature in record.features:
            if feature.type == 'CDS':
                gene = Gene(k_locus_name, gene_num, feature, record.seq)
                k_ref_genes[k_locus_name].append(gene)
                gene_num += 1
                gene_seqs.write(gene.get_fasta())
    k_ref_seqs.close()
    gene_seqs.close()
    return k_ref_seqs_filename, gene_seqs_filename, k_ref_genes


def find_locus_label(genbank):
    """
    Automatically finds the label for the locus sequences. The Genbank file must have exactly one
    possible label that is present in a note qualifier in the source feature for every record. If
    not, Kaptive will quit with an error.
    """
    possible_locus_labels = set()
    for record in SeqIO.parse(genbank, 'genbank'):
        for feature in record.features:
            if feature.type == 'source' and 'note' in feature.qualifiers:
                for note in feature.qualifiers['note']:
                    if ':' in note:
                        possible_locus_labels.add(note.split(':')[0].strip())
                    if '=' in note:
                        possible_locus_labels.add(note.split('=')[0].strip())
    if not possible_locus_labels:
        quit_with_error('None of the records contain a valid locus label')
    available_locus_labels = possible_locus_labels.copy()
    for record in SeqIO.parse(genbank, 'genbank'):
        locus_labels = set()
        for feature in record.features:
            if feature.type == 'source' and 'note' in feature.qualifiers:
                for note in feature.qualifiers['note']:
                    if ':' in note:
                        locus_labels.add(note.split(':')[0].strip())
                    if '=' in note:
                        locus_labels.add(note.split('=')[0].strip())
        if any(x == 'Extra genes' for x in locus_labels):
            continue
        if not locus_labels:
            quit_with_error('no possible locus labels were found for ' + record.name)
        previous_labels = available_locus_labels.copy()
        available_locus_labels = available_locus_labels.intersection(locus_labels)
        if not available_locus_labels:
            error_message = record.name + ' does not have a locus label matching the previous ' \
                            'records\n'
            error_message += 'Previous record labels: ' + ', '.join(list(previous_labels)) + '\n'
            error_message += 'Labels in ' + record.name + ': ' + ', '.join(list(locus_labels))
            quit_with_error(error_message)
    if len(available_locus_labels) > 1:
        error_message = 'multiple possible locus labels were found: ' + \
                        ', '.join(list(available_locus_labels)) + '\n'
        error_message += 'Please use the --locus_label option to specify which to use'
        quit_with_error(error_message)
    return list(available_locus_labels)[0]


def check_locus_label(genbank, locus_label):
    """
    Makes sure that every record in the Genbank file contains a note in the source feature
    beginning with the given label.
    """
    for record in SeqIO.parse(genbank, 'genbank'):
        found_label = False
        for feature in record.features:
            if feature.type == 'source' and 'note' in feature.qualifiers:
                for note in feature.qualifiers['note']:
                    if note.startswith(locus_label):
                        k_locus_name = get_locus_name_from_note(note, locus_label)
                        if k_locus_name:
                            found_label = True
        if not found_label:
            error_message = record.name + ' is missing a locus label\n'
            error_message += 'The source feature must have a note qualifier beginning with "' + \
                             locus_label + ':" followed by the locus name'
            quit_with_error(error_message)


def get_locus_name_from_note(full_note, locus_label):
    """
    Extracts the part of the note following the label (and any colons, spaces or equals signs).
    """
    locus_name = full_note[len(locus_label):].strip()
    while locus_name.startswith(':') or locus_name.startswith(' ') or \
            locus_name.startswith('='):
        locus_name = locus_name[1:]
    return locus_name


def check_files_exist(filenames):
    """Checks to make sure each file in the given list exists."""
    for filename in filenames:
        if filename is not None:
            check_file_exists(filename)


def check_file_exists(filename):
    """Checks to make sure the single given file exists."""
    if not os.path.isfile(filename):
        quit_with_error('could not find ' + filename)


def check_assembly_format(filenames):
    """Tries to load each assembly and shows an error if it did not successfully load."""
    for assembly in filenames:
        fasta = load_fasta(assembly)
        if len(fasta) < 1:
            quit_with_error('invalid FASTA file: ' + assembly)
        for record in fasta:
            header, seq = record
            if len(seq) == 0:
                quit_with_error('invalid FASTA file (contains a zero-length sequence): ' +
                                assembly)


def quit_with_error(message):
    """Displays the given message and ends the program's execution."""
    print('Error:', message, file=sys.stderr)
    sys.exit(1)


def get_best_k_type_match(assembly, k_refs_fasta, k_refs, threads):
    """
    Searches for all known locus types in the given assembly and returns the best match.
    Best match is defined as the locus type for which the largest fraction of the locus has a BLAST
    hit to the assembly. In cases of a tie, the mean identity of the locus type BLAST hits are used
    to determine the best.
    """
    for k_ref in k_refs.values():
        k_ref.clear()
    blast_hits = get_blast_hits(assembly.fasta, k_refs_fasta, threads)

    for hit in blast_hits:
        if hit.qseqid not in k_refs:
            quit_with_error('BLAST hit (' + hit.qseqid + ') not found in locus references')
        k_refs[hit.qseqid].add_blast_hit(hit)
    best_k_ref = None
    best_cov = 0.0
    for k_ref in k_refs.values():
        cov = k_ref.get_coverage()
        if cov > best_cov:
            best_cov = cov
            best_k_ref = k_ref
        elif cov == best_cov and best_k_ref and \
                k_ref.get_mean_blast_hit_identity() > best_k_ref.get_mean_blast_hit_identity():
            best_k_ref = k_ref
    if best_k_ref is not None:
        best_k_ref.clean_up_blast_hits()
    return copy.copy(best_k_ref)


def type_gene_search(assembly_pieces_fasta, type_gene_names, args):
    if not type_gene_names or not args.allelic_typing:
        return {}
    if not assembly_pieces_fasta:
        return {x: None for x in type_gene_names}

    makeblastdb(assembly_pieces_fasta)
    all_gene_blast_hits = get_blast_hits(assembly_pieces_fasta, args.allelic_typing, args.threads,
                                         type_genes=True)
    clean_blast_db(assembly_pieces_fasta)

    # Filter out small hits.
    all_gene_blast_hits = [x for x in all_gene_blast_hits
                           if x.query_cov >= args.min_gene_cov and x.pident >= args.min_gene_id]

    type_gene_results = {}
    for gene_name in type_gene_names:
        blast_hits = sorted([x for x in all_gene_blast_hits if x.gene_name == gene_name],
                            reverse=True, key=lambda z: z.bitscore)
        if not blast_hits:
            hit = None
        else:
            perfect_match = None
            for hit in blast_hits:
                if hit.pident == 100.0 and hit.query_cov == 100.0:
                    perfect_match = hit
                    break
            if perfect_match:
                hit = perfect_match
                hit.result = str(perfect_match.allele_number)
            else:
                hit = blast_hits[0]
                hit.result = str(blast_hits[0].allele_number) + '*'
        type_gene_results[gene_name] = hit

    return type_gene_results


def find_assembly_pieces(assembly, k_locus, args):
    """
    This function uses the BLAST hits in the given locus type to find the corresponding pieces of
    the given assembly. It saves its results in the KLocus object.
    """
    if not k_locus.blast_hits:
        return
    assembly_pieces = [x.get_assembly_piece(assembly) for x in k_locus.blast_hits]
    merged_pieces = merge_assembly_pieces(assembly_pieces)
    length_filtered_pieces = [x for x in merged_pieces if x.get_length() >= args.min_assembly_piece]
    if not length_filtered_pieces:
        return
    k_locus.assembly_pieces = fill_assembly_piece_gaps(length_filtered_pieces, args.gap_fill_size)

    # Now check to see if the biggest assembly piece seems to capture the whole locus. If so, this
    # is an ideal match.
    biggest_piece = sorted(k_locus.assembly_pieces, key=lambda z: z.get_length(), reverse=True)[0]
    start = biggest_piece.earliest_hit_coordinate()
    end = biggest_piece.latest_hit_coordinate()
    if good_start_and_end(start, end, k_locus.get_length(), args.start_end_margin):
        k_locus.assembly_pieces = [biggest_piece]

    # If it isn't the ideal case, we still want to check if the start and end of the locus were
    # found in the same contig. If so, fill all gaps in between so we include the entire
    # intervening sequence.
    else:
        earliest, latest, same_contig_and_strand = k_locus.get_earliest_and_latest_pieces()
        k_start = earliest.earliest_hit_coordinate()
        k_end = latest.latest_hit_coordinate()
        if good_start_and_end(k_start, k_end, k_locus.get_length(), args.start_end_margin) and \
           same_contig_and_strand:
            gap_filling_piece = AssemblyPiece(assembly, earliest.contig_name, earliest.start,
                                              latest.end, earliest.strand)
            k_locus.assembly_pieces = merge_assembly_pieces(k_locus.assembly_pieces +
                                                            [gap_filling_piece])
    k_locus.identity = get_mean_identity(k_locus.assembly_pieces)


def protein_blast(assembly, k_locus, gene_seqs, args):
    """
    Conducts a BLAST search of all known locus proteins. Stores the results in the KLocus
    object.
    """
    hits = get_blast_hits(assembly.fasta, gene_seqs, args.threads, genes=True)
    hits = [x for x in hits if x.query_cov >= args.min_gene_cov and x.pident >= args.min_gene_id]
<<<<<<< HEAD

=======
    
>>>>>>> fef19d91
    best_hits = []
    for expected_gene in k_locus.gene_names:
        best_hit = get_best_hit_for_query(hits, expected_gene, k_locus)
        best_hits.append(best_hit)
    best_hits = sorted(best_hits, key=lambda x: x.bitscore, reverse=True)
    for best_hit in best_hits:
        if best_hit in hits:
            hits = cull_conflicting_hits(best_hit, hits)

    expected_hits = []
    for expected_gene in k_locus.gene_names:
        best_hit = get_best_hit_for_query(hits, expected_gene, k_locus)
        if not best_hit:
            k_locus.missing_expected_genes.append(expected_gene)
        else:
            best_hit.over_identity_threshold = best_hit.pident >= args.low_gene_id
            expected_hits.append(best_hit)
            hits = [x for x in hits if x is not best_hit]
            hits = cull_conflicting_hits(best_hit, hits)
    other_hits = cull_all_conflicting_hits(hits)

    k_locus.expected_hits_inside_locus = [x for x in expected_hits
                                          if x.in_assembly_pieces(k_locus.assembly_pieces)]
    k_locus.expected_hits_outside_locus = [x for x in expected_hits
                                           if not x.in_assembly_pieces(k_locus.assembly_pieces)]
    k_locus.other_hits_inside_locus = [x for x in other_hits
                                       if x.in_assembly_pieces(k_locus.assembly_pieces)]
    k_locus.other_hits_outside_locus = [x for x in other_hits
                                        if not x.in_assembly_pieces(k_locus.assembly_pieces)]


def create_table_file(output_prefix, type_gene_names):
    """
    Creates the table file and writes a header line if necessary.
    If the file already exists and the header line is correct, then it does nothing (to allow
    multiple independent processes to append to the file).
    """
    table_path = output_prefix + '_table.txt'

    # If the table already exists, we don't need to do anything.
    if os.path.isfile(table_path):
        with open(table_path, 'r') as existing_table:
            first_line = existing_table.readline().strip()
            if first_line.startswith('Assembly\tBest match locus'):
                return

    headers = ['Assembly',
               'Best match locus',
               'Match confidence',
               'Problems',
               'Coverage',
               'Identity',
               'Length discrepancy',
               'Expected genes in locus',
               'Expected genes in locus, details',
               'Missing expected genes',
               'Other genes in locus',
               'Other genes in locus, details',
               'Expected genes outside locus',
               'Expected genes outside locus, details',
               'Other genes outside locus',
               'Other genes outside locus, details']

    if type_gene_names:
        headers += type_gene_names

    with open(table_path, 'w') as table:
        table.write('\t'.join(headers))
        table.write('\n')


def get_type_gene_names(type_genes_fasta):
    gene_names = []
    if type_genes_fasta:
        gene_names = set()
        with open(type_genes_fasta, 'rt') as type_genes_db:
            for line in type_genes_db:
                if line.startswith('>'):
                    try:
                        gene_names.add(line.split('>')[1].split('__')[1])
                    except IndexError:
                        quit_with_error(type_genes_fasta + ' not formatted as an SRST2 database '
                                                           'FASTA file')
        if not gene_names:
            quit_with_error(type_genes_fasta + ' not formatted as an SRST2 database FASTA file')
        gene_names = sorted(list(gene_names))
    return gene_names


def check_name_for_o1_o2(k_locus):
    """
    This function has special logic for dealing with the O1/O2 locus. If the wbbY and wbbZ genes
    are both found, then we call the locus O2 (instead of O1/O2). If neither are found, then we
    call the locus O1.
    """
    if not (k_locus.name == 'O1/O2v1' or k_locus.name == 'O1/O2v2'):
        return
    other_gene_names = [x.qseqid for x in k_locus.other_hits_outside_locus]
    both_present = ('Extra_genes_wbbY/wbbZ_01_wbbY' in other_gene_names and
                    'Extra_genes_wbbY/wbbZ_02_wbbZ' in other_gene_names)
    both_absent = ('Extra_genes_wbbY/wbbZ_01_wbbY' not in other_gene_names and
                   'Extra_genes_wbbY/wbbZ_02_wbbZ' not in other_gene_names)
    if both_present:
        k_locus.name = k_locus.name.replace('O1/O2', 'O1')
    elif both_absent:
        k_locus.name = k_locus.name.replace('O1/O2', 'O2')


def output(output_prefix, assembly, k_locus, args, type_gene_names, type_gene_results,
           json_list, output_table, output_json, all_gene_dict):
    """
    Writes a line to the output table describing all that we've learned about the given locus and
    writes to stdout as well.
    """
    uncertainty_chars = k_locus.get_match_uncertainty_chars()

    try:
        expected_in_locus_per = 100.0 * len(k_locus.expected_hits_inside_locus) / \
            len(k_locus.gene_names)
        expected_out_locus_per = 100.0 * len(k_locus.expected_hits_outside_locus) / \
            len(k_locus.gene_names)
        expected_genes_in_locus_str = str(len(k_locus.expected_hits_inside_locus)) + ' / ' + \
            str(len(k_locus.gene_names)) + ' (' + float_to_str(expected_in_locus_per) + '%)'
        expected_genes_out_locus_str = str(len(k_locus.expected_hits_outside_locus)) + ' / ' + \
            str(len(k_locus.gene_names)) + ' (' + float_to_str(expected_out_locus_per) + '%)'
        missing_per = 100.0 * len(k_locus.missing_expected_genes) / len(k_locus.gene_names)
        missing_genes_str = str(len(k_locus.missing_expected_genes)) + ' / ' + \
            str(len(k_locus.gene_names)) + ' (' + float_to_str(missing_per) + '%)'
    except ZeroDivisionError:
        expected_genes_in_locus_str, expected_genes_out_locus_str, missing_genes_str = '', '', ''

    output_to_stdout(assembly, k_locus, args.verbose, type_gene_names, type_gene_results,
                     uncertainty_chars, expected_genes_in_locus_str, expected_genes_out_locus_str,
                     missing_genes_str)
    if output_table:
        output_to_table(output_prefix, assembly, k_locus, type_gene_names, type_gene_results,
                        uncertainty_chars, expected_genes_in_locus_str,
                        expected_genes_out_locus_str)
    if output_json:
        add_to_json(assembly, k_locus, type_gene_names, type_gene_results, json_list,
                    uncertainty_chars, all_gene_dict)


def output_to_table(output_prefix, assembly, k_locus, type_gene_names, type_gene_results,
                    uncertainty_chars, expected_genes_in_locus_str, expected_genes_out_locus_str):
    line = [assembly.name,
            k_locus.name,
            k_locus.get_match_confidence(),
            uncertainty_chars,
            k_locus.get_coverage_string(),
            k_locus.get_identity_string(),
            k_locus.get_length_discrepancy_string(),
            expected_genes_in_locus_str,
            get_gene_info_string(k_locus.expected_hits_inside_locus),
            ';'.join(k_locus.missing_expected_genes),
            str(len(k_locus.other_hits_inside_locus)),
            get_gene_info_string(k_locus.other_hits_inside_locus),
            expected_genes_out_locus_str,
            get_gene_info_string(k_locus.expected_hits_outside_locus),
            str(len(k_locus.other_hits_outside_locus)),
            get_gene_info_string(k_locus.other_hits_outside_locus)]

    for gene_name in type_gene_names:
        hit = type_gene_results[gene_name]
        line.append('-' if not hit else hit.result)

    table_path = output_prefix + '_table.txt'
    table = open(table_path, 'at')
    table.write('\t'.join(line))
    table.write('\n')
    table.close()


def add_to_json(assembly, k_locus, type_gene_names, type_gene_results, json_list,
                uncertainty_chars, all_gene_dict):
    json_record = OrderedDict()
    json_record['Assembly name'] = assembly.name

    match_dict = OrderedDict()
    match_dict['Locus name'] = k_locus.name
    match_dict['Match confidence'] = k_locus.get_match_confidence()

    reference_dict = OrderedDict()
    reference_dict['Length'] = len(k_locus.seq)
    reference_dict['Sequence'] = k_locus.seq
    match_dict['Reference'] = reference_dict
    json_record['Best match'] = match_dict

    problems = OrderedDict()
    problems['Locus assembled in multiple pieces'] = str('?' in uncertainty_chars)
    problems['Missing genes in locus'] = str('-' in uncertainty_chars)
    problems['Extra genes in locus'] = str('+' in uncertainty_chars)
    problems['At least one low identity gene'] = str('*' in uncertainty_chars)
    json_record['Problems'] = problems

    blast_results = OrderedDict()
    blast_results['Coverage'] = k_locus.get_coverage_string()
    blast_results['Identity'] = k_locus.get_identity_string()
    blast_results['Length discrepancy'] = k_locus.get_length_discrepancy_string()
    assembly_pieces = []
    for i, piece in enumerate(k_locus.assembly_pieces):
        assembly_piece = OrderedDict()
        assembly_piece['Contig name'] = piece.contig_name
        assembly_piece['Contig start position'] = piece.start + 1
        assembly_piece['Contig end position'] = piece.end
        assembly_piece['Contig strand'] = piece.strand
        piece_seq = piece.get_sequence()
        assembly_piece['Length'] = len(piece_seq)
        assembly_piece['Sequence'] = piece_seq
        assembly_pieces.append(assembly_piece)
    blast_results['Locus assembly pieces'] = assembly_pieces
    json_record['blastn result'] = blast_results

    expected_genes_in_locus = {x.qseqid: x for x in k_locus.expected_hits_inside_locus}
    expected_hits_outside_locus = {x.qseqid: x for x in k_locus.expected_hits_outside_locus}
    other_hits_inside_locus = {x.qseqid: x for x in k_locus.other_hits_inside_locus}
    other_hits_outside_locus = {x.qseqid: x for x in k_locus.other_hits_outside_locus}

    k_locus_genes = []
    for gene in k_locus.genes:
        gene_dict = OrderedDict()
        gene_name = gene.full_name
        gene_dict['Name'] = gene_name
        if gene_name in expected_genes_in_locus:
            gene_dict['Result'] = 'Found in locus'
        elif gene_name in expected_hits_outside_locus:
            gene_dict['Result'] = 'Found outside locus'
        else:
            gene_dict['Result'] = 'Not found'
        gene_dict['Reference'] = gene.get_reference_info_json_dict()

        if gene_name in expected_genes_in_locus or gene_name in expected_hits_outside_locus:
            if gene_name in expected_genes_in_locus:
                hit = expected_genes_in_locus[gene_name]
            else:
                hit = expected_hits_outside_locus[gene_name]
            gene_dict['tblastn result'] = hit.get_blast_result_json_dict(assembly)
            gene_dict['Match confidence'] = hit.get_match_confidence()
        else:
            gene_dict['Match confidence'] = 'Not found'

        k_locus_genes.append(gene_dict)
    json_record['Locus genes'] = k_locus_genes

    extra_genes = OrderedDict()
    for gene_name, hit in other_hits_inside_locus.items():
        gene_dict = OrderedDict()
        gene = all_gene_dict[gene_name]
        gene_dict['Reference'] = gene.get_reference_info_json_dict()
        gene_dict['tblastn result'] = hit.get_blast_result_json_dict(assembly)
        extra_genes[gene_name] = gene_dict
    json_record['Other genes in locus'] = extra_genes

    other_genes = OrderedDict()
    for gene_name, hit in other_hits_outside_locus.items():
        gene_dict = OrderedDict()
        gene = all_gene_dict[gene_name]
        gene_dict['Reference'] = gene.get_reference_info_json_dict()
        gene_dict['tblastn result'] = hit.get_blast_result_json_dict(assembly)
        other_genes[gene_name] = gene_dict
    json_record['Other genes outside locus'] = other_genes

    if type_gene_names:
        allelic_typing = OrderedDict()
        for gene_name in type_gene_names:
            allelic_type = OrderedDict()
            if not type_gene_results[gene_name]:
                allelic_type['Allele'] = 'Not found'
            else:
                blast_hit = type_gene_results[gene_name]
                allele = blast_hit.result
                if allele.endswith('*'):
                    perfect_match = False
                    allele = allele[:-1]
                else:
                    perfect_match = True
                try:
                    allele = int(allele)
                except ValueError:
                    pass
                allelic_type['Allele'] = allele
                allelic_type['Perfect match'] = str(perfect_match)
                allelic_type['blastn result'] = blast_hit.get_blast_result_json_dict(assembly)
            allelic_typing[gene_name] = allelic_type
        json_record['Allelic_typing'] = allelic_typing

    json_list.append(json_record)


def write_json_file(output_prefix, json_list):
    json_filename = output_prefix + '.json'
    if not os.path.isfile(json_filename):
        with open(output_prefix + '.json', 'wt') as json_out:
            fcntl.flock(json_out, fcntl.LOCK_EX)
            json_out.write(json.dumps(json_list, indent=4))
            json_out.write('\n')
            fcntl.flock(json_out, fcntl.LOCK_UN)
    else:
        with open(output_prefix + '.json', 'r+t') as json_out:
            fcntl.flock(json_out, fcntl.LOCK_EX)
            file_data = json_out.read()
            try:
                existing_json_list = json.loads(file_data, object_pairs_hook=OrderedDict)
                json_list = existing_json_list + json_list
            except ValueError:
                pass
            json_out.seek(0)
            json_out.write(json.dumps(json_list, indent=4))
            json_out.write('\n')
            json_out.truncate()
            fcntl.flock(json_out, fcntl.LOCK_UN)


def output_to_stdout(assembly, k_locus, verbose, type_gene_names, type_gene_results,
                     uncertainty_chars, expected_genes_in_locus_str, expected_genes_out_locus_str,
                     missing_genes_str):
    if verbose:
        print()
        assembly_name_line = 'Assembly: ' + assembly.name
        print(assembly_name_line)
        print('-' * len(assembly_name_line))
        print('    Best match locus: ' + k_locus.name)
        print('    Match confidence: ' + k_locus.get_match_confidence())
        print('    Problems: ' + (uncertainty_chars if uncertainty_chars else 'None'))
        print('    Coverage: ' + k_locus.get_coverage_string())
        print('    Identity: ' + k_locus.get_identity_string())
        print('    Length discrepancy: ' + k_locus.get_length_discrepancy_string())
        print()
        print_assembly_pieces(k_locus.assembly_pieces)
        print_gene_hits('Expected genes in locus: ' + expected_genes_in_locus_str,
                        k_locus.expected_hits_inside_locus)
        print_gene_hits('Expected genes outside locus: ' + expected_genes_out_locus_str,
                        k_locus.expected_hits_outside_locus)
        print('    Missing expected genes: ' + missing_genes_str)
        for missing_gene in k_locus.missing_expected_genes:
            print('        ' + missing_gene)
        print()
        print_gene_hits('Other genes in locus: ' + str(len(k_locus.other_hits_inside_locus)),
                        k_locus.other_hits_inside_locus)
        print_gene_hits('Other genes outside locus: ' + str(len(k_locus.other_hits_outside_locus)),
                        k_locus.other_hits_outside_locus)

        for gene_name in type_gene_names:
            result = 'Not found' if not type_gene_results[gene_name] \
                else type_gene_results[gene_name].result
            print('    ' + gene_name + ' allele: ' + result)
        print()

    else:  # not verbose
        simple_output = assembly.name + ': ' + k_locus.name + uncertainty_chars
        for gene_name in type_gene_names:
            result = 'Not found' if not type_gene_results[gene_name] \
                else type_gene_results[gene_name].result
            simple_output += ', ' + gene_name + '=' + result
        print(simple_output)


def print_assembly_pieces(pieces):
    """This function prints assembly pieces nicely for verbose output."""
    print('    Locus assembly pieces:')
    if pieces:
        longest_header = max([len(x.get_nice_header()) for x in pieces])
        for piece in pieces:
            first_part = piece.get_nice_header()
            first_part = first_part.ljust(longest_header)
            second_part = piece.get_sequence_short()
            print('        ' + first_part + '  ' + second_part)
    print()


def print_gene_hits(title, hits):
    """This function prints gene hits nicely for verbose output."""
    print('    ' + title)
    if hits:
        longest_gene_name = max([len(x.qseqid) for x in hits])
        longest_contig_details = max([len(x.get_contig_details_string()) for x in hits])
        longest_coverage_details = max([len(x.get_coverage_details_string()) for x in hits])
        cov_space = max([x.query_cov for x in hits]) == 100.0
        id_space = max([x.pident for x in hits]) == 100.0
        spacing_1 = longest_gene_name + 2
        spacing_2 = spacing_1 + longest_contig_details + 2
        spacing_3 = spacing_2 + longest_coverage_details + 2
        for hit in hits:
            print('        ' + hit.get_aligned_string(spacing_1, spacing_2, spacing_3,
                                                      cov_space, id_space))
    print()


def float_to_str(float_in):
    """
    This function converts a float to a string in a special manner: if the float is an integer,
    the resulting string has no decimal point. Otherwise, one decimal point is used.
    """
    if float_in == int(float_in):
        return str(int(float_in))
    else:
        return '%.1f' % float_in


def get_blast_hits(database, query, threads, genes=False, type_genes=False):
    """Returns a list BlastHit objects for a search of the given query in the given database."""
    if genes:
        command = ['tblastn',
                   '-db_gencode', '11',  # bacterial translation table
                   '-seg', 'no']         # don't filter out low complexity regions
    else:
        command = ['blastn', '-task', 'blastn']
    command += ['-db', database, '-query', query, '-num_threads', str(threads), '-outfmt',
                '6 qseqid sseqid qstart qend sstart send evalue bitscore length pident qlen qseq '
                'sseq']
    process = subprocess.Popen(command, stdout=subprocess.PIPE, stderr=subprocess.PIPE)
    out, err = process.communicate()
    out = convert_bytes_to_str(out)
    err = convert_bytes_to_str(err)
    if err:
        quit_with_error(command[0] + ' encountered an error:\n' + err)
    if process.returncode != 0:
        msg = command[0] + ' crashed!\n'

        # A known crash can occur with tblastn and recent versions of BLAST+ when multiple threads
        # are used. Check for this case and display an informative error message if so.
        version = get_blast_version(command[0])
        bad_version = (version == '2.4.0') or (version == '2.5.0') or (version == '2.6.0')
        if threads > 1 and bad_version:
            msg += '\nYou are using BLAST+ v' + version + ' which may crash when running with '
            msg += 'multiple threads.\n\n'
            msg += 'To avoid this issue, try one of the following:\n'
            msg += '  1) Use an unaffected version of BLAST+ (v2.3.0 or earlier should work)\n'
            msg += '  2) Run Kaptive with "--threads 1" (will probably be slower)\n'
        quit_with_error(msg)

    if genes:
        blast_hits = [GeneBlastHit(line) for line in line_iterator(out)]
    elif type_genes:
        blast_hits = [TypeGeneBlastHit(line) for line in line_iterator(out)]
    else:
        blast_hits = [BlastHit(line) for line in line_iterator(out)]
    return blast_hits


def get_blast_version(program):
    command = [program, '-version']
    process = subprocess.Popen(command, stdout=subprocess.PIPE, stderr=subprocess.PIPE)
    out, err = process.communicate()
    out = convert_bytes_to_str(out)
    try:
        return out.split(': ')[1].split()[0].split('+')[0]
    except IndexError:
        return ''


def get_best_hit_for_query(blast_hits, query_name, k_locus):
    """
    Given a list of BlastHits, this function returns the best hit for the given query, based first
    on whether or not the hit is in the assembly pieces, then on bit score.
    It returns None if no BLAST hits match that query.
    """
    matching_hits = [x for x in blast_hits if x.qseqid == query_name]
    if matching_hits:
        return sorted(matching_hits,
                      key=lambda z: (z.in_assembly_pieces(k_locus.assembly_pieces), z.bitscore),
                      reverse=True)[0]
    else:
        return None


def cull_conflicting_hits(hit_to_keep, blast_hits):
    """
    This function returns a (potentially) reduced set of BLAST hits which excludes BLAST hits that
    overlap too much (same part of assembly) with the hit to keep.
    """
    return [x for x in blast_hits if not x.conflicts(hit_to_keep)]


def cull_all_conflicting_hits(blast_hits):
    """
    This function returns a (potentially) reduced set of BLAST hits where none of the remaining
    hits conflict.
    """
    blast_hits.sort(key=lambda x: x.bitscore, reverse=True)
    kept_hits = []
    while blast_hits:
        kept_hits.append(blast_hits.pop(0))
        blast_hits = cull_conflicting_hits(kept_hits[-1], blast_hits)
    return kept_hits


def merge_assembly_pieces(pieces):
    """
    Takes a list of AssemblyPiece objects and returns another list of AssemblyPiece objects where
    the overlapping pieces have been merged.
    """
    while True:
        merged_pieces = []
        merge_count = 0
        while pieces:
            merged_piece = pieces[0]
            unmerged = []
            for other_piece in pieces[1:]:
                combined = merged_piece.combine(other_piece)
                if not combined:
                    unmerged.append(other_piece)
                else:
                    merged_piece = combined
                    merge_count += 1
            merged_pieces.append(merged_piece)
            pieces = unmerged
        if merge_count == 0:
            break
        else:
            pieces = merged_pieces
    return merged_pieces


def fill_assembly_piece_gaps(pieces, max_gap_fill_size):
    """
    This function takes a list of assembly pieces, and if any of them are close enough to each
    other, the gap will be merged in.
    It assumes that all given pieces are from the same assembly.
    """
    pieces_by_contig_and_strand = {}
    fixed_pieces = []
    for piece in pieces:
        contig = piece.contig_name
        strand = piece.strand
        if (contig, strand) not in pieces_by_contig_and_strand:
            pieces_by_contig_and_strand[(contig, strand)] = []
        pieces_by_contig_and_strand[(contig, strand)].append(piece)
    for (contig, strand), pieces_in_contig_and_strand in pieces_by_contig_and_strand.items():
        gap_filling_pieces = []
        sorted_pieces = sorted(pieces_in_contig_and_strand, key=lambda x: x.start)
        max_end = sorted_pieces[0].end
        gaps = []
        for piece in sorted_pieces[1:]:
            if piece.start > max_end and piece.start - max_end <= max_gap_fill_size:
                gaps.append((max_end, piece.start))
            max_end = max(max_end, piece.end)
        assembly = sorted_pieces[0].assembly
        for gap in gaps:
            gap_filling_pieces.append(AssemblyPiece(assembly, contig, gap[0], gap[1], strand))
        before_merge = pieces_in_contig_and_strand + gap_filling_pieces
        filled_pieces = merge_assembly_pieces(before_merge)
        fixed_pieces += filled_pieces
    return fixed_pieces


def get_mean_identity(pieces):
    """Returns the mean identity (weighted by sequence length) for a list of assembly pieces."""
    identity_sum = 0.0
    length_sum = 0
    for piece in pieces:
        for hit in piece.blast_hits:
            length_sum += hit.length
            identity_sum += hit.length * hit.pident
    if identity_sum == 0.0:
        return 0.0
    else:
        return identity_sum / length_sum


def reverse_complement(seq):
    """Given a DNA sequences, this function returns the reverse complement sequence."""
    rev_comp = ''
    for i in reversed(range(len(seq))):
        rev_comp += complement_base(seq[i])
    return rev_comp


def complement_base(base):
    """Given a DNA base, this returns the complement."""
    forward = 'ATGCatgcRYSWKMryswkmBDHVbdhvNn.-?'
    reverse = 'TACGtacgYRSWMKyrswmkVHDBvhdbNn.-?N'
    return reverse[forward.find(base)]


def save_assembly_pieces_to_file(k_locus, assembly, output_prefix):
    """
    Creates a single FASTA file for all of the assembly pieces.
    Assumes all assembly pieces are from the same assembly.
    """
    if not k_locus.assembly_pieces:
        return None
    fasta_file_name = output_prefix + '_' + assembly.name + '.fasta'
    with open(fasta_file_name, 'w') as fasta_file:
        for piece in k_locus.assembly_pieces:
            fasta_file.write('>' + assembly.name + '_' + piece.get_header() + '\n')
            fasta_file.write(add_line_breaks_to_sequence(piece.get_sequence(), 60))
    return fasta_file_name


def add_line_breaks_to_sequence(sequence, length):
    """Wraps sequences to the defined length. All resulting sequences end in a line break."""
    seq_with_breaks = ''
    while len(sequence) > length:
        seq_with_breaks += sequence[:length] + '\n'
        sequence = sequence[length:]
    if sequence:
        seq_with_breaks += sequence
        seq_with_breaks += '\n'
    return seq_with_breaks


def line_iterator(string_with_line_breaks):
    """Iterates over a string containing line breaks, one line at a time."""
    prev_newline = -1
    while True:
        next_newline = string_with_line_breaks.find('\n', prev_newline + 1)
        if next_newline < 0:
            break
        yield string_with_line_breaks[prev_newline + 1:next_newline]
        prev_newline = next_newline


def load_k_locus_references(fasta, k_ref_genes):
    """Returns a dictionary of: key = locus name, value = KLocus object"""
    return {seq[0]: KLocus(seq[0], seq[1], k_ref_genes[seq[0]]) for seq in load_fasta(fasta)}


def load_fasta(filename):
    """Returns the names and sequences for the given fasta file."""
    fasta_seqs = []
    if get_compression_type(filename) == 'gz':
        open_func = gzip.open
    else:  # plain text
        open_func = open
    with open_func(filename, 'rt') as fasta_file:
        name = ''
        sequence = ''
        for line in fasta_file:
            line = line.strip()
            if not line:
                continue
            if line[0] == '>':  # Header line = start of new contig
                if name:
                    fasta_seqs.append((name.split()[0], sequence))
                    sequence = ''
                name = line[1:]
            else:
                sequence += line
        if name:
            fasta_seqs.append((name.split()[0], sequence))
    return fasta_seqs


def good_start_and_end(start, end, k_length, allowed_margin):
    """
    Checks whether the given start and end coordinates are within the accepted margin of error.
    """
    good_start = start <= allowed_margin
    good_end = end >= k_length - allowed_margin
    start_before_end = start < end
    return good_start and good_end and start_before_end


def get_gene_info_string(gene_hit_list):
    """Returns a single comma-delimited string summarising the gene hits in the given list."""
    return ';'.join([x.qseqid + ',' + str(x.pident) + '%' for x in gene_hit_list])


def is_contig_name_spades_format(contig_name):
    """
    Returns whether or not the contig name appears to be in the SPAdes/Velvet format.
    Example: NODE_5_length_150905_cov_4.42519
    """
    contig_name_parts = contig_name.split('_')
    return len(contig_name_parts) > 5 and contig_name_parts[0] == 'NODE' and \
        contig_name_parts[2] == 'length' and contig_name_parts[4] == 'cov'


def get_nice_contig_name(contig_name):
    """
    For a contig with a SPAdes/Velvet format, this function returns a simplified string that is
    just NODE_XX where XX is the contig number.
    For any other format, this function trims off everything following the first whitespace.
    """
    if is_contig_name_spades_format(contig_name):
        return 'NODE_' + contig_name.split('_')[1]
    else:
        return contig_name.split()[0]


class BlastHit(object):
    """
    Stores the BLAST hit output mostly verbatim. However, it does convert the BLAST ranges
    (1-based, inclusive end) to Python ranges (0-based, exclusive end).
    """
    def __init__(self, hit_string):
        parts = hit_string.split('\t')
        self.qseqid = parts[0]
        self.sseqid = parts[1]
        self.qstart = int(parts[2]) - 1
        self.qend = int(parts[3])
        self.sstart = int(parts[4])
        self.send = int(parts[5])
        if self.sstart <= self.send:
            self.strand = '+'
        else:
            self.sstart, self.send = self.send, self.sstart
            self.strand = '-'
        self.sstart -= 1
        self.evalue = float(parts[6])
        self.bitscore = float(parts[7])
        self.length = int(parts[8])
        self.pident = float(parts[9])
        self.query_cov = 100.0 * len(parts[11]) / float(parts[10])
        self.sseq = parts[12]

    def __repr__(self):
        return self.qseqid + ', ' + self.get_contig_details_string() + ', ' + \
               self.get_coverage_details_string() + ', ' + self.get_identity_details_string()

    def get_contig_details_string(self):
        """Returns a string describing the hit's range and strand in the contig."""
        return 'Contig: ' + get_nice_contig_name(self.sseqid) + ' (' + str(self.sstart) + '-' + \
               str(self.send) + ', ' + self.strand + ' strand)'

    def get_coverage_string(self):
        return '%.2f' % self.query_cov + '%'

    def get_coverage_details_string(self, extra_space=False):
        first_part = 'Cov: '
        second_part = self.get_coverage_string()
        if len(second_part) == 6 and extra_space:
            first_part += ' '
        return first_part + second_part

    def get_identity_string(self):
        return '%.2f' % self.pident + '%'

    def get_identity_details_string(self, extra_space=False):
        first_part = 'ID: '
        second_part = self.get_identity_string()
        if len(second_part) == 6 and extra_space:
            first_part += ' '
        return first_part + second_part

    def get_aligned_string(self, spacing_1, spacing_2, spacing_3, cov_space, id_space):
        """Returns a string describing the hit with spaced parts for alignment."""
        aligned_string = self.qseqid + '  '
        aligned_string = aligned_string.ljust(spacing_1)
        aligned_string += self.get_contig_details_string() + '  '
        aligned_string = aligned_string.ljust(spacing_2)
        aligned_string += self.get_coverage_details_string(cov_space) + '  '
        aligned_string = aligned_string.ljust(spacing_3)
        aligned_string += self.get_identity_details_string(id_space)
        return aligned_string

    def get_assembly_piece(self, assembly):
        """Returns the piece of the assembly which corresponds to this BLAST hit."""
        return AssemblyPiece(assembly, self.sseqid, self.sstart, self.send, self.strand, [self])

    def get_query_range(self):
        """Produces an IntRange object for the hit query."""
        return IntRange([(self.qstart, self.qend)])

    def in_assembly_pieces(self, assembly_pieces):
        """
        Returns True if the hit is in (or at least overlaps with) any of the given assembly pieces.
        """
        for piece in assembly_pieces:
            if piece.overlaps(self.sseqid, self.sstart, self.send):
                return True
        return False

    def get_blast_result_json_dict(self, assembly):
        blast_results = OrderedDict()
        blast_results['Coverage'] = self.get_coverage_string()
        blast_results['Identity'] = self.get_identity_string()
        blast_results['Contig name'] = self.sseqid
        blast_results['Contig start position'] = self.sstart
        blast_results['Contig end position'] = self.send
        blast_results['Contig strand'] = self.strand
        blast_results['Bit score'] = self.bitscore
        blast_results['E-value'] = self.evalue
        return blast_results


class GeneBlastHit(BlastHit):
    """This class adds a few gene-specific things to the BlastHit class."""
    def __init__(self, hit_string):
        BlastHit.__init__(self, hit_string)
        self.over_identity_threshold = False

    def conflicts(self, other):
        """
        Returns whether or not this hit conflicts with the other hit.
        A conflict is defined as the hits overlapping by 50% or more of the shortest hit's length.
        A hit is not considered to conflict with itself.
        """
        if self is other:
            return False
        if self.sseqid != other.sseqid:
            return False
        max_start = max(self.sstart, other.sstart)
        min_end = min(self.send, other.send)
        if max_start < min_end:
            overlap = min_end - max_start
        else:
            overlap = 0
        min_length = min(self.send - self.sstart, other.send - other.sstart)
        frac_overlap = overlap / min_length
        return frac_overlap > 0.5

    def get_blast_result_json_dict(self, assembly):
        blast_results = super(GeneBlastHit, self).get_blast_result_json_dict(assembly)
        nuc_seq = assembly.contigs[self.sseqid][self.sstart:self.send]
        if self.strand == '-':
            nuc_seq = reverse_complement(nuc_seq)
        blast_results['Nucleotide length'] = len(nuc_seq)
        blast_results['Protein length'] = len(self.sseq)
        blast_results['Nucleotide sequence'] = nuc_seq
        blast_results['Protein sequence'] = self.sseq
        return blast_results

    def get_match_confidence(self):
        cov = self.query_cov
        ident = self.pident
        if cov == 100.0 and ident >= 99.0:
            confidence = 'Very high'
        elif cov >= 99.0 and ident >= 95.0:
            confidence = 'High'
        elif cov >= 97.0 and ident >= 95.0:
            confidence = 'Good'
        elif cov >= 95.0 and ident >= 85.0:
            confidence = 'Low'
        else:
            confidence = 'None'
        return confidence


class TypeGeneBlastHit(BlastHit):
    """This class adds a couple type gene-specific things to the BlastHit class."""
    def __init__(self, hit_string):
        BlastHit.__init__(self, hit_string)
        try:
            name_parts = self.qseqid.split('__')
            self.gene_name = name_parts[1]
            self.allele_number = int(name_parts[2])
        except (IndexError, ValueError):
            self.gene_name = ''
            self.allele_number = 0

    def get_blast_result_json_dict(self, assembly):
        blast_results = OrderedDict()
        blast_results['Coverage'] = self.get_coverage_string()
        blast_results['Identity'] = self.get_identity_string()
        blast_results['Assembly piece name'] = self.sseqid
        blast_results['Assembly piece start position'] = self.sstart
        blast_results['Assembly piece end position'] = self.send
        blast_results['Assembly piece strand'] = self.strand
        blast_results['Bit score'] = self.bitscore
        blast_results['E-value'] = self.evalue
        blast_results['Length'] = len(self.sseq)
        blast_results['Sequence'] = self.sseq
        return blast_results


class KLocus(object):
    def __init__(self, name, seq, genes):
        self.name = name
        self.seq = seq
        self.genes = genes
        self.gene_names = [x.full_name for x in genes]
        self.blast_hits = []
        self.hit_ranges = IntRange()
        self.assembly_pieces = []
        self.identity = 0.0
        self.expected_hits_inside_locus = []
        self.missing_expected_genes = []
        self.expected_hits_outside_locus = []
        self.other_hits_inside_locus = []
        self.other_hits_outside_locus = []

    def __repr__(self):
        return 'Locus ' + self.name

    def get_length(self):
        """Returns the locus sequence length."""
        return len(self.seq)

    def add_blast_hit(self, hit):
        """Adds a BLAST hit and updates the hit ranges."""
        self.blast_hits.append(hit)
        self.hit_ranges.add_range(hit.qstart, hit.qend)

    def get_mean_blast_hit_identity(self):
        """Returns the mean identity (weighted by hit length) for all BLAST hits in the locus."""
        identity_sum = 0.0
        length_sum = 0
        for hit in self.blast_hits:
            length_sum += hit.length
            identity_sum += hit.length * hit.pident
        if identity_sum == 0.0:
            return 0.0
        else:
            return identity_sum / length_sum

    def clear(self):
        """
        Clears everything in the KLocus object relevant to a particular assembly - gets it ready
        for the next assembly.
        """
        self.blast_hits = []
        self.hit_ranges = IntRange()
        self.assembly_pieces = []
        self.identity = 0.0
        self.expected_hits_inside_locus = []
        self.missing_expected_genes = []
        self.expected_hits_outside_locus = []
        self.other_hits_inside_locus = []
        self.other_hits_outside_locus = []

    def get_coverage(self):
        """Returns the % of this locus which is covered by BLAST hits in the given assembly."""
        try:
            return 100.0 * self.hit_ranges.get_total_length() / len(self.seq)
        except ZeroDivisionError:
            return 0.0
    
    def get_coverage_string(self):
        return '%.2f' % self.get_coverage() + '%'

    def get_identity_string(self):
        return '%.2f' % self.identity + '%'
    
    def clean_up_blast_hits(self):
        """
        This function removes unnecessary BLAST hits from self.blast_hits.
        For each BLAST hit, we keep it if it offers new parts of the locus. If, on the other
        hand, it lies entirely within an existing hit (in locus positions), we ignore it. Since
        we first sort the BLAST hits longest to shortest, this strategy will prioritise long hits
        over short ones.
        """
        self.blast_hits.sort(key=lambda x: x.length, reverse=True)
        kept_hits = []
        k_range_so_far = IntRange()
        for hit in self.blast_hits:
            hit_range = hit.get_query_range()
            if not k_range_so_far.contains(hit_range):
                k_range_so_far.merge_in_range(hit_range)
                kept_hits.append(hit)
        self.blast_hits = kept_hits

    def get_match_uncertainty_chars(self):
        """
        Returns the character code which indicates uncertainty with how this locus was found in
        the current assembly.
        '?' means the locus was found in multiple discontinuous assembly pieces.
        '-' means that one or more expected genes were missing.
        '+' means that one or more additional genes were found in the locus assembly parts.
        '*' means that at least one of the expected genes in the locus is low identity.
        """
        uncertainty_chars = ''
        if len(self.assembly_pieces) > 1:
            uncertainty_chars += '?'
        if self.missing_expected_genes:
            uncertainty_chars += '-'
        if self.other_hits_inside_locus:
            uncertainty_chars += '+'
        if not all([x.over_identity_threshold for x in self.expected_hits_inside_locus]):
            uncertainty_chars += '*'
        return uncertainty_chars

    def get_length_discrepancy(self):
        """
        Returns an integer of the base discrepancy between the locus in the assembly and the
        reference locus sequence.
        E.g. if the assembly match was 5 bases shorter than the reference, this returns -5.
        This function only applies to cases where the locus was found in a single piece. In
        other cases, it returns None.
        """
        if len(self.assembly_pieces) != 1:
            return None
        only_piece = self.assembly_pieces[0]
        a_start = only_piece.start
        a_end = only_piece.end
        k_start = only_piece.earliest_hit_coordinate()
        k_end = only_piece.latest_hit_coordinate()
        expected_length = k_end - k_start
        actual_length = a_end - a_start
        return actual_length - expected_length

    def get_length_discrepancy_string(self):
        """
        Returns the length discrepancy, not as an integer but as a string with a sign and units.
        """
        length_discrepancy = self.get_length_discrepancy()
        if length_discrepancy is None:
            return 'n/a'
        length_discrepancy_string = str(length_discrepancy) + ' bp'
        if length_discrepancy > 0:
            length_discrepancy_string = '+' + length_discrepancy_string
        return length_discrepancy_string

    def get_earliest_and_latest_pieces(self):
        """
        Returns the AssemblyPiece with the earliest coordinate (closest to the locus start) and
        the AssemblyPiece with the latest coordinate (closest to the locus end)
        """
        earliest_piece = sorted(self.assembly_pieces, key=lambda x: x.earliest_hit_coordinate())[0]
        latest_piece = sorted(self.assembly_pieces, key=lambda x: x.latest_hit_coordinate())[-1]
        same_contig_and_strand = earliest_piece.contig_name == latest_piece.contig_name and \
            earliest_piece.strand == latest_piece.strand

        # Even though the pieces are on the same contig and strand, we still need to check whether
        # the earliest piece comes before the latest piece in that contig.
        if same_contig_and_strand:
            if earliest_piece.strand == '+' and earliest_piece.start > latest_piece.end:
                same_contig_and_strand = False
            elif earliest_piece.strand == '-' and earliest_piece.start < latest_piece.end:
                same_contig_and_strand = False
        return earliest_piece, latest_piece, same_contig_and_strand

    def get_match_confidence(self):
        """
        These confidence thresholds match those specified in the paper supp. text, with the
        addition of two new top-level categories: perfect and very high
        """
        single_piece = len(self.assembly_pieces) == 1
        cov = self.get_coverage()
        ident = self.identity
        missing = len(self.missing_expected_genes)
        extra = len(self.other_hits_inside_locus)
        if single_piece and cov == 100.0 and ident == 100.0 and missing == 0 and extra == 0 and \
                self.get_length_discrepancy() == 0:
            confidence = 'Perfect'
        elif single_piece and cov >= 99.0 and ident >= 95.0 and missing == 0 and extra == 0:
            confidence = 'Very high'
        elif single_piece and cov >= 99.0 and missing <= 3 and extra == 0:
            confidence = 'High'
        elif (single_piece or cov >= 95.0) and missing <= 3 and extra <= 1:
            confidence = 'Good'
        elif (single_piece or cov >= 90.0) and missing <= 3 and extra <= 2:
            confidence = 'Low'
        else:
            confidence = 'None'
        return confidence


class Assembly(object):
    def __init__(self, fasta_file):
        """Loads in an assembly and builds a BLAST database for it (if necessary)."""
        self.fasta = fasta_file
        self.name = fasta_file
        self.name = strip_extensions(fasta_file)
        self.contigs = {x[0]: x[1] for x in load_fasta(fasta_file)}  # key = name, value = sequence
        self.blast_db_already_present = self.blast_database_exists()
        if not self.blast_db_already_present:
            makeblastdb(self.fasta)

    def __del__(self):
        if not self.blast_db_already_present:
            clean_blast_db(self.fasta)

    def __repr__(self):
        return self.name

    def blast_database_exists(self):
        """Returns whether or not a BLAST database already exists for this assembly."""
        return os.path.isfile(self.fasta + '.nin') and os.path.isfile(self.fasta + '.nhr') and \
            os.path.isfile(self.fasta + '.nsq')


class AssemblyPiece(object):
    """
    This class describes a piece of an assembly: which contig the piece is on and what the range
    is.
    """
    def __init__(self, assembly, contig_name, contig_start, contig_end, strand, blast_hits=None):
        self.assembly = assembly
        self.contig_name = contig_name
        self.start = contig_start
        self.end = contig_end
        self.strand = strand
        if not blast_hits:
            blast_hits = []
        self.blast_hits = blast_hits

    def __repr__(self):
        return self.assembly.name + '_' + self.get_header()

    def get_header(self):
        """Returns a descriptive string for the FASTA header when saving this piece to file."""
        nice_contig_name = get_nice_contig_name(self.contig_name)
        return nice_contig_name + '_' + str(self.start + 1) + '_to_' + str(self.end) + \
            '_' + self.strand + '_strand'

    def get_nice_header(self):
        """Like get_header, but uses spaces/parentheses instead of underscores for readability."""
        nice_contig_name = get_nice_contig_name(self.contig_name)
        return nice_contig_name + ' (' + str(self.start + 1) + '-' + str(self.end) + \
            ', ' + self.strand + ' strand)'

    def get_bandage_range(self):
        """Returns the assembly piece in a Bandage path format."""
        if is_contig_name_spades_format(self.contig_name):
            name = self.contig_name.split('_')[1]
        else:
            name = self.contig_name.split()[0]
        return '(' + str(self.start + 1) + ') ' + name + '+ (' + str(self.end) + ')'

    def get_sequence(self):
        """Returns the DNA sequence for this piece of the assembly."""
        seq = self.assembly.contigs[self.contig_name][self.start:self.end]
        if self.strand == '+':
            return seq
        else:
            return reverse_complement(seq)

    def get_length(self):
        """Returns the sequence length for this piece."""
        return self.end - self.start

    def get_sequence_short(self):
        """Returns a shortened format of the sequence"""
        seq = self.get_sequence()
        length = len(seq)
        if len(seq) > 9:
            seq = seq[0:6] + '...' + seq[-6:]
        return seq + ' (' + str(length) + ' bp)'

    def combine(self, other):
        """
        If this assembly piece and the other can be combined, this function returns the combined
        piece. If they can't, it returns None.
        To be able to combine, pieces must be overlapping or directly adjacent and on the same
        strand.
        """
        if self.contig_name != other.contig_name or self.strand != other.strand:
            return None
        combined = IntRange([(self.start, self.end)])
        combined.add_range(other.start, other.end)
        if len(combined.ranges) == 1:
            new_start, new_end = combined.ranges[0]
            combined_hits = self.blast_hits + other.blast_hits
            return AssemblyPiece(self.assembly, self.contig_name, new_start, new_end, self.strand,
                                 combined_hits)
        else:
            return None

    def overlaps(self, contig_name, start, end):
        """Returns whether this assembly piece overlaps with the given parameters."""
        return self.contig_name == contig_name and self.start < end and start < self.end

    def earliest_hit_coordinate(self):
        """Returns the lowest query start coordinate in the BLAST hits."""
        if not self.blast_hits:
            return None
        return sorted([x.qstart for x in self.blast_hits])[0]

    def latest_hit_coordinate(self):
        """Returns the highest query end coordinate in the BLAST hits."""
        if not self.blast_hits:
            return None
        return sorted([x.qend for x in self.blast_hits])[-1]


class IntRange(object):
    """
    This class contains one or more integer ranges. Overlapping ranges will be merged together.
    It stores its ranges in a Python-like fashion where the last value in each range is
    exclusive.
    """
    def __init__(self, ranges=None):
        if not ranges:
            ranges = []
        self.ranges = []
        self.add_ranges(ranges)
        self.simplify()

    def __repr__(self):
        return str(self.ranges)

    def add_range(self, start, end):
        """Adds a single range."""
        self.add_ranges([(start, end)])

    def add_ranges(self, ranges):
        """Adds multiple ranges (list of tuples)."""
        self.ranges += ranges
        self.simplify()

    def merge_in_range(self, other):
        """Merges the other IntRange object into this one."""
        self.add_ranges(other.ranges)

    def get_total_length(self):
        """Returns the number of integers in the ranges."""
        return sum([x[1] - x[0] for x in self.ranges])

    def simplify(self):
        """Collapses overlapping ranges together."""
        fixed_ranges = []
        for int_range in self.ranges:
            if int_range[0] > int_range[1]:
                fixed_ranges.append((int_range[1], int_range[0]))
            elif int_range[0] < int_range[1]:
                fixed_ranges.append(int_range)
        starts_ends = [(x[0], 1) for x in fixed_ranges]
        starts_ends += [(x[1], -1) for x in fixed_ranges]
        starts_ends.sort(key=lambda z: z[0])
        current_sum = 0
        cumulative_sum = []
        for start_end in starts_ends:
            current_sum += start_end[1]
            cumulative_sum.append((start_end[0], current_sum))
        prev_depth = 0
        start = 0
        combined = []
        for pos, depth in cumulative_sum:
            if prev_depth == 0:
                start = pos
            elif depth == 0:
                combined.append((start, pos))
            prev_depth = depth
        self.ranges = combined

    def contains(self, other):
        """Returns True if the other IntRange is entirely contained within this IntRange."""
        for other_range in other.ranges:
            other_start, other_end = other_range
            contained = False
            for this_range in self.ranges:
                this_start, this_end = this_range
                if other_start >= this_start and other_end <= this_end:
                    contained = True
                    break
            if not contained:
                return False
        return True


class Gene(object):
    """This class prepares and stores a gene taken from the input Genbank file."""
    def __init__(self, k_locus_name, num, feature, k_locus_seq):
        self.k_locus_name = k_locus_name
        self.feature = feature
        gene_num_string = str(num).zfill(2)
        self.full_name = k_locus_name + '_' + gene_num_string
        if 'gene' in feature.qualifiers:
            self.gene_name = feature.qualifiers['gene'][0]
            self.full_name += '_' + self.gene_name
        else:
            self.gene_name = None
        if 'product' in feature.qualifiers:
            self.product = feature.qualifiers['product'][0]
        else:
            self.product = None
        if 'EC_number' in feature.qualifiers:
            self.ec_number = feature.qualifiers['EC_number'][0]
        else:
            self.ec_number = None
        self.nuc_seq = feature.extract(k_locus_seq)
        self.prot_seq = str(self.nuc_seq.translate(table=11))
        self.nuc_seq = str(self.nuc_seq)

    def get_fasta(self):
        """
        Returns the FASTA version of this gene: a header line followed by sequence lines (of
        protein sequence) ending in a line break.
        """
        return '>' + self.full_name + '\n' + \
               add_line_breaks_to_sequence(self.prot_seq, 60)

    def get_reference_info_json_dict(self):
        reference_dict = OrderedDict()
        if self.gene_name:
            reference_dict['Gene'] = self.gene_name
        if self.product:
            reference_dict['Product'] = self.product
        if self.ec_number:
            reference_dict['EC number'] = self.ec_number
        reference_dict['Nucleotide length'] = len(self.nuc_seq)
        reference_dict['Protein length'] = len(self.prot_seq)
        reference_dict['Nucleotide sequence'] = self.nuc_seq
        reference_dict['Protein sequence'] = self.prot_seq
        return reference_dict


def convert_bytes_to_str(bytes_or_str):
    """
    This function is for both Python2 and Python3. If the input is a str, it just returns that
    same str. If not, it assumes its bytes (and we're in Python3) and it returns it as a str.
    """
    if isinstance(bytes_or_str, str):
        return bytes_or_str
    else:
        return bytes_or_str.decode()


def makeblastdb(fasta):
    """
    If the FASTA file is not compressed, this just runs makeblastdb. If it is compressed,
    it runs gunzip and pipes into makeblastdb.
    """
    if get_compression_type(fasta) == 'gz':
        gunzip_command = ['gunzip', '-c', fasta]
        makeblastdb_command = ['makeblastdb', '-dbtype', 'nucl', '-in', '-', '-out', fasta,
                               '-title', fasta]

        gunzip = subprocess.Popen(gunzip_command, stdout=subprocess.PIPE, stderr=subprocess.PIPE)
        makeblastdb_process = subprocess.Popen(makeblastdb_command, stdin=gunzip.stdout,
                                               stdout=subprocess.PIPE, stderr=subprocess.PIPE)
        gunzip.stdout.close()
        _, err = makeblastdb_process.communicate()
    else:  # plain text
        makeblastdb_command = ['makeblastdb', '-dbtype', 'nucl', '-in', fasta]
        makeblastdb_process = subprocess.Popen(makeblastdb_command, stdout=subprocess.PIPE,
                                               stderr=subprocess.PIPE)
        _, err = makeblastdb_process.communicate()
    if err:
        quit_with_error('makeblastdb encountered an error:\n' + convert_bytes_to_str(err))


def remove_if_exists(filename):
    try:
        os.remove(filename)
    except OSError:
        pass


def clean_blast_db(fasta):
    remove_if_exists(fasta + '.nsq')
    remove_if_exists(fasta + '.nhr')
    remove_if_exists(fasta + '.nin')


def get_compression_type(filename):
    """
    Attempts to guess the compression (if any) on a file using the first few bytes.
    http://stackoverflow.com/questions/13044562
    """
    magic_dict = {'gz': (b'\x1f', b'\x8b', b'\x08'),
                  'bz2': (b'\x42', b'\x5a', b'\x68'),
                  'zip': (b'\x50', b'\x4b', b'\x03', b'\x04')}
    max_len = max(len(x) for x in magic_dict)

    unknown_file = open(filename, 'rb')
    file_start = unknown_file.read(max_len)
    unknown_file.close()
    compression_type = 'plain'
    for filetype, magic_bytes in magic_dict.items():
        if file_start.startswith(magic_bytes):
            compression_type = filetype
    if compression_type == 'bz2':
        quit_with_error('cannot use bzip2 format - use gzip instead')
    if compression_type == 'zip':
        quit_with_error('cannot use zip format - use gzip instead')
    return compression_type


def strip_extensions(filename):
    """
    This function removes extensions from a file name. Examples:
      assembly.fasta -> assembly
      assembly.fa.gz -> assembly
      genome.assembly.fa.gz -> genome.assembly
    """
    name = os.path.basename(filename)
    if name.lower().endswith('.gz'):
        name = name[:-3]
    if name.lower().endswith('.fa'):
        name = name[:-3]
    elif name.lower().endswith('.fna'):
        name = name[:-4]
    elif name.lower().endswith('.fas'):
        name = name[:-4]
    elif name.lower().endswith('.fasta'):
        name = name[:-6]
    return name


if __name__ == '__main__':
    main()<|MERGE_RESOLUTION|>--- conflicted
+++ resolved
@@ -488,11 +488,7 @@
     """
     hits = get_blast_hits(assembly.fasta, gene_seqs, args.threads, genes=True)
     hits = [x for x in hits if x.query_cov >= args.min_gene_cov and x.pident >= args.min_gene_id]
-<<<<<<< HEAD
-
-=======
     
->>>>>>> fef19d91
     best_hits = []
     for expected_gene in k_locus.gene_names:
         best_hit = get_best_hit_for_query(hits, expected_gene, k_locus)
